--- conflicted
+++ resolved
@@ -10,16 +10,10 @@
 categories = ["command-line-utilities", "development-tools", "value-formatting"]
 
 [dependencies]
-<<<<<<< HEAD
 # nu-plugin = { version = "0.86.1", path = "../nushell/crates/nu-plugin" }
 # nu-protocol = { version = "0.86.1", path = "../nushell/crates/nu-protocol" }
 nu-plugin = "0.86.0"
 nu-protocol = "0.86.0"
-=======
-#nu
-nu-plugin = { version = "0.85", path = "../nushell/crates/nu-plugin" }
-nu-protocol = { version = "0.85", path = "../nushell/crates/nu-protocol" }
->>>>>>> b5ddff90
 
 # highlighting
 syntect = "5"
